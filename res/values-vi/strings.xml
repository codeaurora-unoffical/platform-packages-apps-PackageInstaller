<?xml version="1.0" encoding="UTF-8"?>
<!--  Copyright (C) 2007 The Android Open Source Project

     Licensed under the Apache License, Version 2.0 (the "License");
     you may not use this file except in compliance with the License.
     You may obtain a copy of the License at
  
          http://www.apache.org/licenses/LICENSE-2.0
  
     Unless required by applicable law or agreed to in writing, software
     distributed under the License is distributed on an "AS IS" BASIS,
     WITHOUT WARRANTIES OR CONDITIONS OF ANY KIND, either express or implied.
     See the License for the specific language governing permissions and
     limitations under the License.
 -->

<resources xmlns:android="http://schemas.android.com/apk/res/android"
    xmlns:xliff="urn:oasis:names:tc:xliff:document:1.2">
    <string name="app_name" msgid="2792757108872430971">"Trình điều khiển quyền"</string>
    <string name="ok" msgid="4417794827535157922">"OK"</string>
    <string name="permission_search_keyword" msgid="1652964722383449182">"quyền"</string>
    <string name="cancel" msgid="7279939269964834974">"Hủy"</string>
    <string name="app_not_found_dlg_title" msgid="8897078571059217849">"Không tìm thấy ứng dụng"</string>
    <string name="grant_dialog_button_deny" msgid="1649644200597601964">"Từ chối"</string>
<<<<<<< HEAD
=======
    <string name="grant_dialog_button_deny_and_dont_ask_again" msgid="5716583584580362144">"Từ chối và không hỏi lại"</string>
>>>>>>> 61718c45
    <string name="grant_dialog_button_more_info" msgid="6933952978344714007">"Thông tin khác"</string>
    <string name="grant_dialog_button_deny_anyway" msgid="6134672842863824171">"Vẫn từ chối"</string>
    <string name="current_permission_template" msgid="5642540253562598515">"<xliff:g id="CURRENT_PERMISSION_INDEX">%1$s</xliff:g>/<xliff:g id="PERMISSION_COUNT">%2$s</xliff:g>"</string>
    <string name="permission_warning_template" msgid="1353228984024423745">"Bạn có muốn cho phép &lt;b&gt;<xliff:g id="APP_NAME">%1$s</xliff:g>&lt;/b&gt; <xliff:g id="ACTION">%2$s</xliff:g> không?"</string>
    <string name="permission_add_background_warning_template" msgid="1046864917164159751">"Bạn có muốn luôn cho phép &lt;b&gt;<xliff:g id="APP_NAME">%1$s</xliff:g>&lt;/b&gt; <xliff:g id="ACTION">%2$s</xliff:g> không?"</string>
    <string name="allow_permission_foreground_only" msgid="7444689446874060511">"Chỉ khi dùng ứng dụng"</string>
    <string name="allow_permission_always" msgid="4089537686339013930">"Luôn luôn"</string>
    <string name="deny_permission_deny_and_dont_ask_again" msgid="8131547398883397878">"Từ chối và không hỏi lại"</string>
    <string name="permission_revoked_count" msgid="5556125174203696709">"Đã tắt <xliff:g id="COUNT">%1$d</xliff:g> quyền"</string>
    <string name="permission_revoked_all" msgid="6356577996164232918">"đã tắt tất cả các quyền"</string>
    <string name="permission_revoked_none" msgid="266013103540772023">"chưa tắt quyền nào"</string>
    <string name="grant_dialog_button_allow" msgid="2137542756625939532">"Cho phép"</string>
<<<<<<< HEAD
=======
    <string name="grant_dialog_button_allow_always" msgid="4201473810650722162">"Luôn cho phép"</string>
    <string name="grant_dialog_button_allow_foreground" msgid="2929490670369819475">"Chỉ cho phép khi đang sử dụng ứng dụng"</string>
>>>>>>> 61718c45
    <string name="app_permissions_breadcrumb" msgid="6174723486639913311">"Ứng dụng"</string>
    <string name="app_permissions" msgid="2778362347879465223">"Quyền ứng dụng"</string>
    <string name="never_ask_again" msgid="7645304182523160030">"Không hỏi lại"</string>
    <string name="no_permissions" msgid="2193893107241172888">"Không có quyền"</string>
    <string name="additional_permissions" msgid="7124470111123472154">"Quyền bổ sung"</string>
    <string name="app_permissions_info_button_label" msgid="6566057048862462066">"Mở thông tin về ứng dụng"</string>
    <plurals name="additional_permissions_more" formatted="false" msgid="2232860610746920222">
      <item quantity="other"><xliff:g id="COUNT_1">%1$d</xliff:g> quyền khác</item>
      <item quantity="one"><xliff:g id="COUNT_0">%1$d</xliff:g> quyền khác</item>
    </plurals>
    <string name="old_sdk_deny_warning" msgid="6018489265342857714">"Ứng dụng này được thiết kế cho các phiên bản Android cũ hơn. Nếu bạn từ chối quyền, thì ứng dụng này có thể không còn hoạt động như dự kiến."</string>
    <string name="default_permission_description" msgid="692254823411049573">"thực hiện hành động không xác định"</string>
    <string name="app_permissions_group_summary" msgid="5019625174481872207">"Đã cho phép <xliff:g id="COUNT_0">%1$d</xliff:g>/<xliff:g id="COUNT_1">%2$d</xliff:g> ứng dụng"</string>
    <string name="menu_show_system" msgid="7623002570829860709">"Hiển thị hệ thống"</string>
    <string name="menu_hide_system" msgid="2274204366405029090">"Ẩn hệ thống"</string>
    <string name="no_apps" msgid="2377153782338039463">"Không có ứng dụng"</string>
    <string name="location_settings" msgid="547378321761364906">"Cài đặt vị trí"</string>
    <string name="location_warning" msgid="4687406043150343369">"<xliff:g id="APP_NAME">%1$s</xliff:g> là nhà cung cấp dịch vụ vị trí cho thiết bị này. Bạn có thể sửa đổi quyền truy cập vào vị trí trong mục cài đặt vị trí."</string>
    <string name="system_warning" msgid="6868290533389195836">"Nếu bạn từ chối quyền này, thì các tính năng cơ bản của thiết bị có thể không còn hoạt động như dự kiến."</string>
    <string name="permission_summary_enforced_by_policy" msgid="632945329450867948">"Thực thi theo chính sách"</string>
    <string name="permission_summary_disabled_by_policy_background_only" msgid="137178879402491132">"Quyền truy cập khi ở nền sau đã tắt theo chính sách"</string>
    <string name="permission_summary_enabled_by_policy_background_only" msgid="2699118232240494204">"Quyền truy cập khi ở nền sau đã bật theo chính sách"</string>
    <string name="permission_summary_enabled_by_policy_foreground_only" msgid="8652417310534780420">"Quyền truy cập khi ở nền trước đã bật theo chính sách"</string>
    <string name="permission_summary_enforced_by_admin" msgid="5156952484229154563">"Do quản trị viên kiểm soát"</string>
    <string name="permission_summary_disabled_by_admin_background_only" msgid="3580805532594984554">"Quản trị viên đã tắt quyền truy cập khi ở nền sau"</string>
    <string name="permission_summary_enabled_by_admin_background_only" msgid="5087543391647053237">"Quản trị viên đã bật quyền truy cập khi ở nền sau"</string>
    <string name="permission_summary_enabled_by_admin_foreground_only" msgid="4566755547230479934">"Quản trị viên đã bật quyền truy cập khi ở nền trước"</string>
    <string name="permission_summary_enabled_system_fixed" msgid="1648259601814176611">"Quyền do hệ thống đặt"</string>
    <!-- no translation found for background_access_chooser_dialog_choices:0 (2093938392538894210) -->
    <!-- no translation found for background_access_chooser_dialog_choices:1 (3927338369513373750) -->
    <!-- no translation found for background_access_chooser_dialog_choices:2 (8438068599173343936) -->
    <string name="permission_access_always" msgid="2315256378850460955">"Luôn luôn"</string>
    <string name="permission_access_only_foreground" msgid="8109903552082630801">"Chỉ khi dùng ứng dụng"</string>
    <string name="permission_access_never" msgid="4717648645876576508">"Không bao giờ"</string>
    <string name="loading" msgid="323483393167148377">"Đang tải…"</string>
    <string name="all_permissions" msgid="7813580062403112957">"Tất cả các quyền"</string>
    <string name="other_permissions" msgid="1956312685853070715">"Các khả năng khác của ứng dụng"</string>
    <string name="permission_request_title" msgid="6779348653783761548">"Yêu cầu quyền"</string>
    <string name="screen_overlay_title" msgid="1632732130312696010">"Đã phát hiện lớp phủ màn hình"</string>
    <string name="screen_overlay_message" msgid="3222033787364955006">"Để thay đổi tùy chọn cài đặt quyền này, trước tiên, bạn phải tắt lớp phủ màn hình trong phần Cài đặt &gt; Ứng dụng"</string>
    <string name="screen_overlay_button" msgid="3554849308322944411">"Mở cài đặt"</string>
    <string name="wear_not_allowed_dlg_title" msgid="6923880912091041609">"Android Wear"</string>
    <string name="wear_not_allowed_dlg_text" msgid="8731817202551430387">"Các hành động Cài đặt/Gỡ cài đặt không được hỗ trợ trên Wear."</string>
    <string name="permission_review_title_template_install" msgid="8131698354985303888">"Chọn nội dung &lt;b&gt;<xliff:g id="APP_NAME">%1$s</xliff:g>&lt;/b&gt; được phép truy cập vào"</string>
    <string name="permission_review_title_template_update" msgid="7597155653571395485">"Đã cập nhật &lt;b&gt;<xliff:g id="APP_NAME">%1$s</xliff:g>&lt;/b&gt;. Chọn nội dung ứng dụng này được phép truy cập vào."</string>
    <string name="review_button_cancel" msgid="7108377593627664194">"Hủy"</string>
    <string name="review_button_continue" msgid="1367925420132212571">"Tiếp tục"</string>
    <string name="new_permissions_category" msgid="7242713808413888679">"Các quyền mới"</string>
    <string name="current_permissions_category" msgid="3835461245150972589">"Các quyền hiện tại"</string>
    <string name="message_staging" msgid="641286607664721291">"Đang thử nghiệm ứng dụng…"</string>
    <string name="app_name_unknown" msgid="8288360585728122735">"Không xác định"</string>
    <string name="permission_usage_title" msgid="8266350477620264117">"Sử dụng quyền"</string>
<<<<<<< HEAD
    <string name="permission_usage_summary" msgid="6578074505443814465">"<xliff:g id="PERM">%1$s</xliff:g> - <xliff:g id="TIME">%2$s</xliff:g> trước"</string>
=======
    <string name="permission_usage_summary_last_access" msgid="7173761056935772053">"<xliff:g id="PERM">%1$s</xliff:g> - Truy cập lần gần đây nhất là <xliff:g id="TIME">%2$s</xliff:g> trước"</string>
    <string name="permission_usage_summary_num_accesses" msgid="2854280891054741976">"<xliff:g id="PERM">%1$s</xliff:g> - <xliff:g id="NUM">%2$s</xliff:g> lần truy cập"</string>
    <string name="permission_usage_summary_num_accesses_background" msgid="2003785497588289009">"<xliff:g id="PERM">%1$s</xliff:g> - <xliff:g id="NUM_0">%2$s</xliff:g> lần truy cập (<xliff:g id="NUM_1">%3$s</xliff:g> dưới nền)"</string>
>>>>>>> 61718c45
    <string name="permission_usage_any_permission" msgid="7824062114364689751">"Mọi quyền"</string>
    <string name="permission_usage_any_time" msgid="313857697004329939">"Mọi lúc"</string>
    <string name="permission_usage_last_7_days" msgid="4553199171543115540">"7 ngày qua"</string>
    <string name="permission_usage_last_day" msgid="4149912805759768249">"24 giờ qua"</string>
    <string name="permission_usage_last_hour" msgid="2907717357748648755">"1 giờ qua"</string>
    <string name="permission_usage_last_15_minutes" msgid="8092341409350314280">"15 phút trước"</string>
    <string name="no_permission_usages" msgid="698858628357371611">"Không sử dụng quyền"</string>
<<<<<<< HEAD
=======
    <string name="permission_usage_list_title_any_time" msgid="3769244144339672988">"Truy cập bất cứ lúc nào"</string>
    <string name="permission_usage_list_title_last_7_days" msgid="3727861046378775818">"Truy cập trong 7 ngày qua"</string>
    <string name="permission_usage_list_title_last_day" msgid="5342320924730492471">"Truy cập trong 24 giờ qua"</string>
    <string name="permission_usage_list_title_last_hour" msgid="2815783501799574220">"Truy cập trong giờ qua"</string>
    <string name="permission_usage_list_title_last_15_minutes" msgid="6355340673284923840">"Truy cập trong 15 phút qua"</string>
    <string name="permission_usage_bar_chart_title_any_time" msgid="8198031767207481138">"Cách sử dụng quyền phổ biến nhất bất cứ lúc nào"</string>
    <string name="permission_usage_bar_chart_title_last_7_days" msgid="1383253721624697737">"Cách sử dụng quyền phổ biến nhất trong 7 ngày qua"</string>
    <string name="permission_usage_bar_chart_title_last_day" msgid="4961033178274179547">"Cách sử dụng quyền phổ biến nhất trong 24 giờ qua"</string>
    <string name="permission_usage_bar_chart_title_last_hour" msgid="652067970457696948">"Cách sử dụng quyền phổ biến nhất trong 1 giờ qua"</string>
    <string name="permission_usage_bar_chart_title_last_15_minutes" msgid="605482005070580571">"Cách sử dụng quyền phổ biến nhất trong 15 phút qua"</string>
    <string name="app_permission_usage_bar_label" msgid="5471180291634450396">"Ứng dụng"</string>
    <string name="app_permission_usage_detail_label" msgid="675382489654882532">"Xem tất cả cách sử dụng"</string>
    <string name="filter_by_title" msgid="5940302511365561845">"Lọc theo"</string>
    <string name="filter_by_permissions" msgid="7761207093643478436">"Lọc theo quyền"</string>
    <string name="sort_spinner_most_permissions" msgid="7512752810135216720">"Nhiều quyền nhất"</string>
    <string name="sort_spinner_most_accesses" msgid="8939431242431209447">"Nhiều lần truy cập nhất"</string>
    <string name="sort_spinner_recent" msgid="8391312947480880412">"Gần đây"</string>
>>>>>>> 61718c45
    <string name="app_permission_usage_title" msgid="5641038589468666526">"Sử dụng quyền ứng dụng"</string>
    <string name="app_permission_usage_summary" msgid="8560461104458882198">"Truy cập: <xliff:g id="NUM">%1$s</xliff:g> lần. Tổng thời gian: <xliff:g id="DURATION">%2$s</xliff:g>. Sử dụng lần gần đây nhất vào <xliff:g id="TIME">%3$s</xliff:g> trước."</string>
    <string name="app_permission_usage_summary_no_duration" msgid="4040424337831328212">"Truy cập: <xliff:g id="NUM">%1$s</xliff:g> lần. Sử dụng lần gần đây nhất vào <xliff:g id="TIME">%2$s</xliff:g> trước."</string>
    <string name="app_permission_button_allow" msgid="1358817292836175593">"Cho phép"</string>
    <string name="app_permission_button_allow_always" msgid="4313513946865105788">"Luôn cho phép"</string>
    <string name="app_permission_button_allow_foreground" msgid="6366222217615376397">"Chỉ cho phép khi đang sử dụng ứng dụng"</string>
    <string name="app_permission_button_deny" msgid="5716368368650638408">"Từ chối"</string>
    <string name="app_permission_title" msgid="2453000050669052385">"Quyền <xliff:g id="PERM">%1$s</xliff:g>"</string>
    <string name="app_permission_header" msgid="5704679725169517493">"Quyền truy cập vào <xliff:g id="PERM">%1$s</xliff:g> của <xliff:g id="APP">%2$s</xliff:g>"</string>
    <string name="app_permission_footer_usage_summary" msgid="2944747878556477852">"<xliff:g id="APP">%1$s</xliff:g> đã truy cập vào <xliff:g id="PERM">%2$s</xliff:g> <xliff:g id="TIME">%3$s</xliff:g> trước."</string>
    <string name="app_permission_footer_no_usages" msgid="8176256750330679454">"<xliff:g id="APP">%1$s</xliff:g> chưa truy cập vào <xliff:g id="PERM">%2$s</xliff:g> của bạn."</string>
    <string name="app_permission_footer_usage_link" msgid="5912236275600923326">"Xem mức sử dụng quyền chi tiết"</string>
    <string name="app_permission_most_recent_summary" msgid="6866863855248795166">"Lần truy cập gần đây nhất vào <xliff:g id="TIME">%1$s</xliff:g> trước"</string>
    <string name="allowed_header" msgid="6279244592227088158">"Được phép"</string>
    <string name="denied_header" msgid="2277998574238617699">"Bị từ chối"</string>
    <plurals name="days" formatted="false" msgid="3903419301028414979">
      <item quantity="other"><xliff:g id="NUMBER">%s</xliff:g> ngày</item>
      <item quantity="one">1 ngày</item>
    </plurals>
    <plurals name="hours" formatted="false" msgid="2123927014975877155">
      <item quantity="other"><xliff:g id="NUMBER">%s</xliff:g> giờ</item>
      <item quantity="one">1 giờ</item>
    </plurals>
    <plurals name="minutes" formatted="false" msgid="4331145652577957044">
      <item quantity="other"><xliff:g id="NUMBER">%s</xliff:g> phút</item>
      <item quantity="one">1 phút</item>
    </plurals>
    <plurals name="seconds" formatted="false" msgid="1632909606956324957">
      <item quantity="other"><xliff:g id="NUMBER">%s</xliff:g> giây</item>
      <item quantity="one">1 giây</item>
    </plurals>
    <string name="role_request_message_add" msgid="1977772335648650272">"Bạn có muốn dùng &lt;b&gt;<xliff:g id="APP_NAME">%1$s</xliff:g>&lt;/b&gt; làm <xliff:g id="ROLE_NAME">%2$s</xliff:g> của mình không?"</string>
    <string name="role_request_message_replace" msgid="6367571247558110210">"Bạn có muốn dùng &lt;b&gt;<xliff:g id="NEW_APP_NAME">%1$s</xliff:g>&lt;/b&gt; thay vì &lt;b&gt;<xliff:g id="CURRENT_APP_NAME">%1$s</xliff:g>&lt;/b&gt; làm <xliff:g id="ROLE_NAME">%2$s</xliff:g> của mình không?"</string>
    <!-- no translation found for permission_reminders (8040710767178843151) -->
    <skip />
    <!-- no translation found for background_location_access_reminder_notification_title (3986986240015907758) -->
    <skip />
    <!-- no translation found for background_location_access_reminder_notification_content (2715202570602748060) -->
    <skip />
    <string name="permission_justification_header" msgid="8855642235625782751">"Nhà phát triển ứng dụng cho biết dữ liệu của bạn có thể được:"</string>
    <string name="permission_justification_footer" msgid="4098097763461100468">"Nếu không thích cách nhà phát triển ứng dụng này sử dụng dữ liệu của mình, thì bạn có thể từ chối cấp quyền."</string>
    <string name="permission_justification_data_sent_off_device" msgid="2503905652716735222">"Tải lên đám mây"</string>
    <string name="permission_justification_data_sent_off_device_user_triggered" msgid="4122793147247661083">"Tải lên đám mây khi bạn cho phép rõ ràng"</string>
    <string name="permission_justification_data_shared_with_third_party" msgid="5249440580654050831">"Chia sẻ với các nhà quảng cáo hoặc doanh nghiệp"</string>
    <string name="permission_justification_data_shared_with_third_party_user_triggered" msgid="2920721327430861150">"Chia sẻ với các nhà quảng cáo hoặc doanh nghiệp khi bạn cho phép rõ ràng"</string>
    <string name="permission_justification_data_used_for_monetization" msgid="3098933808750278119">"Dùng để kiếm tiền"</string>
    <string name="permission_justification_data_used_for_monetization_user_triggered" msgid="8264335769735917408">"Dùng để kiếm tiền khi bạn cho phép rõ ràng"</string>
    <string name="permission_justification_data_retention_unlimited" msgid="3921406322987911863">"Lưu và phân tích vĩnh viễn"</string>
    <string name="permission_justification_data_retention_user_selected" msgid="7440816502916014127">"Lưu và phân tích trong thời gian bạn chỉ định"</string>
    <plurals name="permission_justification_data_retention_specified" formatted="false" msgid="4132895033914113182">
      <item quantity="other">Lưu và phân tích trong <xliff:g id="NUM_WEEKS">%s</xliff:g> tuần</item>
      <item quantity="one">Lưu và phân tích trong 1 tuần</item>
    </plurals>
    <string name="permission_justification_undefined" msgid="5711347441966109267">"Nhà phát triển ứng dụng không chỉ rõ cách ứng dụng sử dụng dữ liệu của bạn."</string>
<<<<<<< HEAD
    <!-- no translation found for no_permissions_allowed (5781278485002145993) -->
    <skip />
    <!-- no translation found for no_permissions_denied (2449583707612365442) -->
    <skip />
    <!-- no translation found for no_apps_allowed (4529095928504611810) -->
    <skip />
    <!-- no translation found for no_apps_denied (2736758388618487796) -->
    <skip />
    <string name="default_apps" msgid="8554530939151957828">"Ứng dụng mặc định"</string>
    <string name="no_default_apps" msgid="5642715159090903032">"Không có ứng dụng mặc định"</string>
    <string name="no_apps_for_default_app" msgid="5671673478949659841">"Không có ứng dụng"</string>
    <string name="role_label_dialer" msgid="3345895090725237533">"Ứng dụng điện thoại"</string>
=======
    <string name="permission_subtitle_only_in_foreground" msgid="3101936262905298459">"Chỉ khi đang sử dụng ứng dụng"</string>
    <string name="no_permissions_allowed" msgid="5781278485002145993">"Chưa cấp quyền nào"</string>
    <string name="no_permissions_denied" msgid="2449583707612365442">"Chưa từ chối quyền nào"</string>
    <string name="no_apps_allowed" msgid="4529095928504611810">"Chưa cho phép ứng dụng nào"</string>
    <string name="no_apps_denied" msgid="2736758388618487796">"Chưa từ chối ứng dụng nào"</string>
    <string name="launch_app" msgid="5641437562665039291">"Mở"</string>
    <string name="uninstall_app" msgid="8756507666995809214">"Gỡ cài đặt"</string>
    <string name="force_stop_app" msgid="4253426323145479826">"Buộc dừng"</string>
    <string name="default_apps" msgid="8554530939151957828">"Ứng dụng mặc định"</string>
    <string name="no_default_apps" msgid="5642715159090903032">"Không có ứng dụng mặc định"</string>
    <string name="default_apps_for_work" msgid="8582151955372061208">"Ứng dụng mặc định cho công việc"</string>
    <string name="default_app_none" msgid="7671097769303174666">"Không có"</string>
    <string name="default_app_no_apps" msgid="5344668465735677271">"Không có ứng dụng nào"</string>
    <!-- no translation found for special_app_access (2561673957499408877) -->
    <skip />
    <!-- no translation found for no_special_app_access (994977666694457811) -->
    <skip />
    <!-- no translation found for special_app_access_no_apps (3934763650592564818) -->
    <skip />
    <string name="role_label_dialer" msgid="3345895090725237533">"Ứng dụng điện thoại"</string>
    <string name="role_label_car_mode_dialer" msgid="5807291243320384807">"Ứng dụng điện thoại cho chế độ ô tô"</string>
    <string name="role_label_call_screening" msgid="411212589764916370">"Ứng dụng sàng lọc cuộc gọi"</string>
    <string name="role_label_call_companion" msgid="7369723859682076467">"Ứng dụng đồng hành cuộc gọi"</string>
    <string name="role_label_proxy_calling" msgid="2432073053878466863">"Ứng dụng gọi điện qua proxy"</string>
>>>>>>> 61718c45
    <string name="role_label_sms" msgid="2262769075496017522">"Ứng dụng SMS"</string>
    <string name="role_label_browser" msgid="6266502234308421457">"Ứng dụng trình duyệt"</string>
    <string name="role_label_gallery" msgid="6939560238495155209">"Ứng dụng thư viện"</string>
    <string name="role_label_music" msgid="5900245414865932272">"Ứng dụng âm nhạc"</string>
<<<<<<< HEAD
=======
    <!-- no translation found for encryption_unaware_confirmation_message (1366058948707595596) -->
    <skip />
>>>>>>> 61718c45
</resources><|MERGE_RESOLUTION|>--- conflicted
+++ resolved
@@ -22,10 +22,7 @@
     <string name="cancel" msgid="7279939269964834974">"Hủy"</string>
     <string name="app_not_found_dlg_title" msgid="8897078571059217849">"Không tìm thấy ứng dụng"</string>
     <string name="grant_dialog_button_deny" msgid="1649644200597601964">"Từ chối"</string>
-<<<<<<< HEAD
-=======
     <string name="grant_dialog_button_deny_and_dont_ask_again" msgid="5716583584580362144">"Từ chối và không hỏi lại"</string>
->>>>>>> 61718c45
     <string name="grant_dialog_button_more_info" msgid="6933952978344714007">"Thông tin khác"</string>
     <string name="grant_dialog_button_deny_anyway" msgid="6134672842863824171">"Vẫn từ chối"</string>
     <string name="current_permission_template" msgid="5642540253562598515">"<xliff:g id="CURRENT_PERMISSION_INDEX">%1$s</xliff:g>/<xliff:g id="PERMISSION_COUNT">%2$s</xliff:g>"</string>
@@ -38,11 +35,8 @@
     <string name="permission_revoked_all" msgid="6356577996164232918">"đã tắt tất cả các quyền"</string>
     <string name="permission_revoked_none" msgid="266013103540772023">"chưa tắt quyền nào"</string>
     <string name="grant_dialog_button_allow" msgid="2137542756625939532">"Cho phép"</string>
-<<<<<<< HEAD
-=======
     <string name="grant_dialog_button_allow_always" msgid="4201473810650722162">"Luôn cho phép"</string>
     <string name="grant_dialog_button_allow_foreground" msgid="2929490670369819475">"Chỉ cho phép khi đang sử dụng ứng dụng"</string>
->>>>>>> 61718c45
     <string name="app_permissions_breadcrumb" msgid="6174723486639913311">"Ứng dụng"</string>
     <string name="app_permissions" msgid="2778362347879465223">"Quyền ứng dụng"</string>
     <string name="never_ask_again" msgid="7645304182523160030">"Không hỏi lại"</string>
@@ -95,13 +89,9 @@
     <string name="message_staging" msgid="641286607664721291">"Đang thử nghiệm ứng dụng…"</string>
     <string name="app_name_unknown" msgid="8288360585728122735">"Không xác định"</string>
     <string name="permission_usage_title" msgid="8266350477620264117">"Sử dụng quyền"</string>
-<<<<<<< HEAD
-    <string name="permission_usage_summary" msgid="6578074505443814465">"<xliff:g id="PERM">%1$s</xliff:g> - <xliff:g id="TIME">%2$s</xliff:g> trước"</string>
-=======
     <string name="permission_usage_summary_last_access" msgid="7173761056935772053">"<xliff:g id="PERM">%1$s</xliff:g> - Truy cập lần gần đây nhất là <xliff:g id="TIME">%2$s</xliff:g> trước"</string>
     <string name="permission_usage_summary_num_accesses" msgid="2854280891054741976">"<xliff:g id="PERM">%1$s</xliff:g> - <xliff:g id="NUM">%2$s</xliff:g> lần truy cập"</string>
     <string name="permission_usage_summary_num_accesses_background" msgid="2003785497588289009">"<xliff:g id="PERM">%1$s</xliff:g> - <xliff:g id="NUM_0">%2$s</xliff:g> lần truy cập (<xliff:g id="NUM_1">%3$s</xliff:g> dưới nền)"</string>
->>>>>>> 61718c45
     <string name="permission_usage_any_permission" msgid="7824062114364689751">"Mọi quyền"</string>
     <string name="permission_usage_any_time" msgid="313857697004329939">"Mọi lúc"</string>
     <string name="permission_usage_last_7_days" msgid="4553199171543115540">"7 ngày qua"</string>
@@ -109,8 +99,6 @@
     <string name="permission_usage_last_hour" msgid="2907717357748648755">"1 giờ qua"</string>
     <string name="permission_usage_last_15_minutes" msgid="8092341409350314280">"15 phút trước"</string>
     <string name="no_permission_usages" msgid="698858628357371611">"Không sử dụng quyền"</string>
-<<<<<<< HEAD
-=======
     <string name="permission_usage_list_title_any_time" msgid="3769244144339672988">"Truy cập bất cứ lúc nào"</string>
     <string name="permission_usage_list_title_last_7_days" msgid="3727861046378775818">"Truy cập trong 7 ngày qua"</string>
     <string name="permission_usage_list_title_last_day" msgid="5342320924730492471">"Truy cập trong 24 giờ qua"</string>
@@ -128,7 +116,6 @@
     <string name="sort_spinner_most_permissions" msgid="7512752810135216720">"Nhiều quyền nhất"</string>
     <string name="sort_spinner_most_accesses" msgid="8939431242431209447">"Nhiều lần truy cập nhất"</string>
     <string name="sort_spinner_recent" msgid="8391312947480880412">"Gần đây"</string>
->>>>>>> 61718c45
     <string name="app_permission_usage_title" msgid="5641038589468666526">"Sử dụng quyền ứng dụng"</string>
     <string name="app_permission_usage_summary" msgid="8560461104458882198">"Truy cập: <xliff:g id="NUM">%1$s</xliff:g> lần. Tổng thời gian: <xliff:g id="DURATION">%2$s</xliff:g>. Sử dụng lần gần đây nhất vào <xliff:g id="TIME">%3$s</xliff:g> trước."</string>
     <string name="app_permission_usage_summary_no_duration" msgid="4040424337831328212">"Truy cập: <xliff:g id="NUM">%1$s</xliff:g> lần. Sử dụng lần gần đây nhất vào <xliff:g id="TIME">%2$s</xliff:g> trước."</string>
@@ -183,20 +170,6 @@
       <item quantity="one">Lưu và phân tích trong 1 tuần</item>
     </plurals>
     <string name="permission_justification_undefined" msgid="5711347441966109267">"Nhà phát triển ứng dụng không chỉ rõ cách ứng dụng sử dụng dữ liệu của bạn."</string>
-<<<<<<< HEAD
-    <!-- no translation found for no_permissions_allowed (5781278485002145993) -->
-    <skip />
-    <!-- no translation found for no_permissions_denied (2449583707612365442) -->
-    <skip />
-    <!-- no translation found for no_apps_allowed (4529095928504611810) -->
-    <skip />
-    <!-- no translation found for no_apps_denied (2736758388618487796) -->
-    <skip />
-    <string name="default_apps" msgid="8554530939151957828">"Ứng dụng mặc định"</string>
-    <string name="no_default_apps" msgid="5642715159090903032">"Không có ứng dụng mặc định"</string>
-    <string name="no_apps_for_default_app" msgid="5671673478949659841">"Không có ứng dụng"</string>
-    <string name="role_label_dialer" msgid="3345895090725237533">"Ứng dụng điện thoại"</string>
-=======
     <string name="permission_subtitle_only_in_foreground" msgid="3101936262905298459">"Chỉ khi đang sử dụng ứng dụng"</string>
     <string name="no_permissions_allowed" msgid="5781278485002145993">"Chưa cấp quyền nào"</string>
     <string name="no_permissions_denied" msgid="2449583707612365442">"Chưa từ chối quyền nào"</string>
@@ -221,14 +194,10 @@
     <string name="role_label_call_screening" msgid="411212589764916370">"Ứng dụng sàng lọc cuộc gọi"</string>
     <string name="role_label_call_companion" msgid="7369723859682076467">"Ứng dụng đồng hành cuộc gọi"</string>
     <string name="role_label_proxy_calling" msgid="2432073053878466863">"Ứng dụng gọi điện qua proxy"</string>
->>>>>>> 61718c45
     <string name="role_label_sms" msgid="2262769075496017522">"Ứng dụng SMS"</string>
     <string name="role_label_browser" msgid="6266502234308421457">"Ứng dụng trình duyệt"</string>
     <string name="role_label_gallery" msgid="6939560238495155209">"Ứng dụng thư viện"</string>
     <string name="role_label_music" msgid="5900245414865932272">"Ứng dụng âm nhạc"</string>
-<<<<<<< HEAD
-=======
     <!-- no translation found for encryption_unaware_confirmation_message (1366058948707595596) -->
     <skip />
->>>>>>> 61718c45
 </resources>