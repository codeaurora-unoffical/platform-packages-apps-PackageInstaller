--- conflicted
+++ resolved
@@ -9,10 +9,7 @@
     $(call all-java-files-under, src)
 
 LOCAL_STATIC_ANDROID_LIBRARIES += \
-<<<<<<< HEAD
-=======
     iconloader \
->>>>>>> 61718c45
     androidx.car_car \
     androidx.design_design \
     androidx.transition_transition \
@@ -36,12 +33,8 @@
     SettingsLibSettingsSpinner \
     SettingsLibLayoutPreference \
     SettingsLibActionButtonsPreference \
-<<<<<<< HEAD
-    SettingsLibBarChartPreference
-=======
     SettingsLibBarChartPreference \
     SettingsLibEntityHeaderWidgets
->>>>>>> 61718c45
 
 LOCAL_STATIC_JAVA_LIBRARIES := \
     androidx.annotation_annotation
