/*
 * Copyright (C) 2015 The Android Open Source Project
 *
 * Licensed under the Apache License, Version 2.0 (the "License");
 * you may not use this file except in compliance with the License.
 * You may obtain a copy of the License at
 *
 *      http://www.apache.org/licenses/LICENSE-2.0
 *
 * Unless required by applicable law or agreed to in writing, software
 * distributed under the License is distributed on an "AS IS" BASIS,
 * WITHOUT WARRANTIES OR CONDITIONS OF ANY KIND, either express or implied.
 * See the License for the specific language governing permissions and
 * limitations under the License.
 */

package com.android.packageinstaller.permission.utils;

import static android.Manifest.permission_group.ACTIVITY_RECOGNITION;
import static android.Manifest.permission_group.CALENDAR;
import static android.Manifest.permission_group.CALL_LOG;
import static android.Manifest.permission_group.CAMERA;
import static android.Manifest.permission_group.CONTACTS;
import static android.Manifest.permission_group.LOCATION;
import static android.Manifest.permission_group.MEDIA_AURAL;
import static android.Manifest.permission_group.MEDIA_VISUAL;
import static android.Manifest.permission_group.MICROPHONE;
import static android.Manifest.permission_group.PHONE;
import static android.Manifest.permission_group.SENSORS;
import static android.Manifest.permission_group.SMS;
import static android.Manifest.permission_group.STORAGE;

import android.Manifest;
<<<<<<< HEAD
import android.app.AppOpsManager;
=======
>>>>>>> 61718c45
import android.content.ActivityNotFoundException;
import android.content.Context;
import android.content.Intent;
import android.content.pm.ApplicationInfo;
import android.content.pm.PackageItemInfo;
import android.content.pm.PackageManager;
import android.content.pm.PackageManager.NameNotFoundException;
import android.content.pm.PermissionInfo;
import android.content.pm.ResolveInfo;
import android.content.res.Resources;
import android.content.res.Resources.Theme;
import android.graphics.Bitmap;
import android.graphics.drawable.BitmapDrawable;
import android.graphics.drawable.Drawable;
import android.os.Parcelable;
import android.os.UserHandle;
import android.provider.Settings;
import android.text.Html;
import android.text.TextUtils;
<<<<<<< HEAD
=======
import android.text.format.DateFormat;
>>>>>>> 61718c45
import android.util.ArrayMap;
import android.util.ArraySet;
import android.util.Log;
import android.util.TypedValue;
import android.view.Menu;
import android.view.MenuItem;

import androidx.annotation.NonNull;
import androidx.annotation.Nullable;
import androidx.annotation.StringRes;
import androidx.core.text.BidiFormatter;
import androidx.core.util.Preconditions;

import com.android.launcher3.icons.IconFactory;
import com.android.packageinstaller.permission.model.AppPermissionGroup;
import com.android.packageinstaller.permission.model.AppPermissionUsage;
import com.android.packageinstaller.permission.model.AppPermissions;
import com.android.packageinstaller.permission.model.Permission;
import com.android.packageinstaller.permission.model.PermissionApps.PermissionApp;
import com.android.permissioncontroller.R;

import java.util.ArrayList;
<<<<<<< HEAD
=======
import java.util.Calendar;
>>>>>>> 61718c45
import java.util.Collections;
import java.util.List;
import java.util.Locale;

public final class Utils {

    private static final String LOG_TAG = "Utils";

    public static final String OS_PKG = "android";

    public static final float DEFAULT_MAX_LABEL_SIZE_PX = 500f;

    /** Mapping permission -> group for all dangerous platform permissions */
    private static final ArrayMap<String, String> PLATFORM_PERMISSIONS;

    /** Mapping group -> permissions for all dangerous platform permissions */
    private static final ArrayMap<String, ArrayList<String>> PLATFORM_PERMISSION_GROUPS;

    private static final Intent LAUNCHER_INTENT = new Intent(Intent.ACTION_MAIN, null)
            .addCategory(Intent.CATEGORY_LAUNCHER);

    static {
        PLATFORM_PERMISSIONS = new ArrayMap<>();

        PLATFORM_PERMISSIONS.put(Manifest.permission.READ_CONTACTS, CONTACTS);
        PLATFORM_PERMISSIONS.put(Manifest.permission.WRITE_CONTACTS, CONTACTS);
        PLATFORM_PERMISSIONS.put(Manifest.permission.GET_ACCOUNTS, CONTACTS);

        PLATFORM_PERMISSIONS.put(Manifest.permission.READ_CALENDAR, CALENDAR);
        PLATFORM_PERMISSIONS.put(Manifest.permission.WRITE_CALENDAR, CALENDAR);

        PLATFORM_PERMISSIONS.put(Manifest.permission.SEND_SMS, SMS);
        PLATFORM_PERMISSIONS.put(Manifest.permission.RECEIVE_SMS, SMS);
        PLATFORM_PERMISSIONS.put(Manifest.permission.READ_SMS, SMS);
        PLATFORM_PERMISSIONS.put(Manifest.permission.RECEIVE_MMS, SMS);
        PLATFORM_PERMISSIONS.put(Manifest.permission.RECEIVE_WAP_PUSH, SMS);
        PLATFORM_PERMISSIONS.put(Manifest.permission.READ_CELL_BROADCASTS, SMS);

        PLATFORM_PERMISSIONS.put(Manifest.permission.READ_EXTERNAL_STORAGE, STORAGE);
        PLATFORM_PERMISSIONS.put(Manifest.permission.WRITE_EXTERNAL_STORAGE, STORAGE);

        PLATFORM_PERMISSIONS.put(Manifest.permission.READ_MEDIA_AUDIO, MEDIA_AURAL);

        PLATFORM_PERMISSIONS.put(Manifest.permission.READ_MEDIA_IMAGES, MEDIA_VISUAL);
        PLATFORM_PERMISSIONS.put(Manifest.permission.READ_MEDIA_VIDEO, MEDIA_VISUAL);
        PLATFORM_PERMISSIONS.put(Manifest.permission.ACCESS_MEDIA_LOCATION, MEDIA_VISUAL);

        PLATFORM_PERMISSIONS.put(Manifest.permission.ACCESS_FINE_LOCATION, LOCATION);
        PLATFORM_PERMISSIONS.put(Manifest.permission.ACCESS_COARSE_LOCATION, LOCATION);
        PLATFORM_PERMISSIONS.put(Manifest.permission.ACCESS_BACKGROUND_LOCATION, LOCATION);

        PLATFORM_PERMISSIONS.put(Manifest.permission.READ_CALL_LOG, CALL_LOG);
        PLATFORM_PERMISSIONS.put(Manifest.permission.WRITE_CALL_LOG, CALL_LOG);
        PLATFORM_PERMISSIONS.put(Manifest.permission.PROCESS_OUTGOING_CALLS, CALL_LOG);

        PLATFORM_PERMISSIONS.put(Manifest.permission.READ_PHONE_STATE, PHONE);
        PLATFORM_PERMISSIONS.put(Manifest.permission.READ_PHONE_NUMBERS, PHONE);
        PLATFORM_PERMISSIONS.put(Manifest.permission.CALL_PHONE, PHONE);
        PLATFORM_PERMISSIONS.put(Manifest.permission.ADD_VOICEMAIL, PHONE);
        PLATFORM_PERMISSIONS.put(Manifest.permission.USE_SIP, PHONE);
        PLATFORM_PERMISSIONS.put(Manifest.permission.ANSWER_PHONE_CALLS, PHONE);
        PLATFORM_PERMISSIONS.put(Manifest.permission.ACCEPT_HANDOVER, PHONE);

        PLATFORM_PERMISSIONS.put(Manifest.permission.RECORD_AUDIO, MICROPHONE);

        PLATFORM_PERMISSIONS.put(Manifest.permission.ACTIVITY_RECOGNITION, ACTIVITY_RECOGNITION);

        PLATFORM_PERMISSIONS.put(Manifest.permission.CAMERA, CAMERA);

        PLATFORM_PERMISSIONS.put(Manifest.permission.BODY_SENSORS, SENSORS);

        PLATFORM_PERMISSION_GROUPS = new ArrayMap<>();
        int numPlatformPermissions = PLATFORM_PERMISSIONS.size();
        for (int i = 0; i < numPlatformPermissions; i++) {
            String permission = PLATFORM_PERMISSIONS.keyAt(i);
            String permissionGroup = PLATFORM_PERMISSIONS.valueAt(i);

            ArrayList<String> permissionsOfThisGroup = PLATFORM_PERMISSION_GROUPS.get(
                    permissionGroup);
            if (permissionsOfThisGroup == null) {
                permissionsOfThisGroup = new ArrayList<>();
                PLATFORM_PERMISSION_GROUPS.put(permissionGroup, permissionsOfThisGroup);
            }

            permissionsOfThisGroup.add(permission);
        }
    }

    private Utils() {
        /* do nothing - hide constructor */
    }

    /**
     * {@code @NonNull} version of {@link Context#getSystemService(Class)}
     */
    public static @NonNull <M> M getSystemServiceSafe(@NonNull Context context, Class<M> clazz) {
        return Preconditions.checkNotNull(context.getSystemService(clazz),
                "Could not resolve " + clazz.getSimpleName());
    }

    /**
     * {@code @NonNull} version of {@link Context#getSystemService(Class)}
     */
    public static @NonNull <M> M getSystemServiceSafe(@NonNull Context context, Class<M> clazz,
            @NonNull UserHandle user) {
        try {
            return Preconditions.checkNotNull(context.createPackageContextAsUser(
                    context.getPackageName(), 0, user).getSystemService(clazz),
                    "Could not resolve " + clazz.getSimpleName());
        } catch (PackageManager.NameNotFoundException neverHappens) {
            throw new IllegalStateException();
        }
    }

    /**
     * {@code @NonNull} version of {@link Intent#getParcelableExtra(String)}
     */
    public static @NonNull <T extends Parcelable> T getParcelableExtraSafe(@NonNull Intent intent,
            @NonNull String name) {
        return Preconditions.checkNotNull(intent.getParcelableExtra(name),
                "Could not get parcelable extra for " + name);
    }

    /**
     * {@code @NonNull} version of {@link Intent#getStringExtra(String)}
     */
    public static @NonNull String getStringExtraSafe(@NonNull Intent intent,
            @NonNull String name) {
        return Preconditions.checkNotNull(intent.getStringExtra(name),
                "Could not get string extra for " + name);
    }

    /**
     * Get permission group a platform permission belongs to.
     *
     * @param permission the permission to resolve
     *
     * @return The group the permission belongs to
     */
    public static @Nullable String getGroupOfPlatformPermission(@NonNull String permission) {
        return PLATFORM_PERMISSIONS.get(permission);
    }

    /**
     * Get name of the permission group a permission belongs to.
     *
     * @param permission the {@link PermissionInfo info} of the permission to resolve
     *
     * @return The group the permission belongs to
     */
    public static @Nullable String getGroupOfPermission(@NonNull PermissionInfo permission) {
        String groupName = Utils.getGroupOfPlatformPermission(permission.name);
        if (groupName == null) {
            groupName = permission.group;
        }

        return groupName;
    }

    /**
     * Get the {@link PermissionInfo infos} for all platform permissions belonging to a group.
     *
     * @param pm    Package manager to use to resolve permission infos
     * @param group the group
     *
     * @return The infos for platform permissions belonging to the group or an empty list if the
     *         group is not does not have platform runtime permissions
     */
    private static @NonNull List<PermissionInfo> getPlatformPermissionsOfGroup(
            @NonNull PackageManager pm, @NonNull String group) {
        ArrayList<PermissionInfo> permInfos = new ArrayList<>();

        ArrayList<String> permissions = PLATFORM_PERMISSION_GROUPS.get(group);
        if (permissions == null) {
            return Collections.emptyList();
        }

        int numPermissions = permissions.size();
        for (int i = 0; i < numPermissions; i++) {
            String permName = permissions.get(i);
            PermissionInfo permInfo;
            try {
                permInfo = pm.getPermissionInfo(permName, 0);
            } catch (PackageManager.NameNotFoundException e) {
                throw new IllegalStateException(permName + " not defined by platform", e);
            }

            permInfos.add(permInfo);
        }

        return permInfos;
    }

    /**
     * Get the {@link PermissionInfo infos} for all permission infos belonging to a group.
     *
     * @param pm    Package manager to use to resolve permission infos
     * @param group the group
     *
     * @return The infos of permissions belonging to the group or an empty list if the group
     *         does not have runtime permissions
     */
    public static @NonNull List<PermissionInfo> getPermissionInfosForGroup(
            @NonNull PackageManager pm, @NonNull String group)
            throws PackageManager.NameNotFoundException {
        List<PermissionInfo> permissions = pm.queryPermissionsByGroup(group, 0);
        permissions.addAll(Utils.getPlatformPermissionsOfGroup(pm, group));

        return permissions;
    }

    /**
     * Get the {@link PackageItemInfo infos} for the given permission group.
     *
     * @param groupName the group
     * @param context the {@code Context} to retrieve {@code PackageManager}
     *
     * @return The info of permission group or null if the group does not have runtime permissions.
     */
    public static @Nullable PackageItemInfo getGroupInfo(@NonNull String groupName,
            @NonNull Context context) {
        try {
            return context.getPackageManager().getPermissionGroupInfo(groupName, 0);
        } catch (NameNotFoundException e) {
            /* ignore */
        }
        try {
            return context.getPackageManager().getPermissionInfo(groupName, 0);
        } catch (NameNotFoundException e) {
            /* ignore */
        }
        return null;
    }

    /**
     * Get the {@link PermissionInfo infos} for all permission infos belonging to a group.
     *
     * @param groupName the group
     * @param context the {@code Context} to retrieve {@code PackageManager}
     *
     * @return The infos of permissions belonging to the group or null if the group does not have
     *         runtime permissions.
     */
    public static @Nullable List<PermissionInfo> getGroupPermissionInfos(@NonNull String groupName,
            @NonNull Context context) {
        try {
            return Utils.getPermissionInfosForGroup(context.getPackageManager(), groupName);
        } catch (NameNotFoundException e) {
            /* ignore */
        }
        try {
            PermissionInfo permissionInfo = context.getPackageManager()
                    .getPermissionInfo(groupName, 0);
            List<PermissionInfo> permissions = new ArrayList<>();
            permissions.add(permissionInfo);
            return permissions;
        } catch (NameNotFoundException e) {
            /* ignore */
        }
        return null;
    }

    /**
     * Get the label for an application, truncating if it is too long.
     *
     * @param applicationInfo the {@link ApplicationInfo} of the application
     * @param context the {@code Context} to retrieve {@code PackageManager}
     *
     * @return the label for the application
     */
    @NonNull
    public static String getAppLabel(@NonNull ApplicationInfo applicationInfo,
            @NonNull Context context) {
        return getAppLabel(applicationInfo, DEFAULT_MAX_LABEL_SIZE_PX, context);
    }

    /**
     * Get the full label for an application without truncation.
     *
     * @param applicationInfo the {@link ApplicationInfo} of the application
     * @param context the {@code Context} to retrieve {@code PackageManager}
     *
     * @return the label for the application
     */
    @NonNull
    public static String getFullAppLabel(@NonNull ApplicationInfo applicationInfo,
            @NonNull Context context) {
        return getAppLabel(applicationInfo, 0, context);
    }

    /**
     * Get the label for an application with the ability to control truncating.
     *
     * @param applicationInfo the {@link ApplicationInfo} of the application
     * @param ellipsizeDip see {@link TextUtils#makeSafeForPresentation}.
     * @param context the {@code Context} to retrieve {@code PackageManager}
     *
     * @return the label for the application
     */
    @NonNull
    private static String getAppLabel(@NonNull ApplicationInfo applicationInfo, float ellipsizeDip,
            @NonNull Context context) {
        return BidiFormatter.getInstance().unicodeWrap(applicationInfo.loadSafeLabel(
                context.getPackageManager(), ellipsizeDip,
                TextUtils.SAFE_STRING_FLAG_TRIM | TextUtils.SAFE_STRING_FLAG_FIRST_LINE)
                .toString());
    }

    public static Drawable loadDrawable(PackageManager pm, String pkg, int resId) {
        try {
            return pm.getResourcesForApplication(pkg).getDrawable(resId, null);
        } catch (Resources.NotFoundException | PackageManager.NameNotFoundException e) {
            Log.d(LOG_TAG, "Couldn't get resource", e);
            return null;
        }
    }

    public static boolean isModernPermissionGroup(String name) {
        return PLATFORM_PERMISSION_GROUPS.containsKey(name);
    }

    /**
     * Should UI show this permission.
     *
     * <p>If the user cannot change the group, it should not be shown.
     *
     * @param group The group that might need to be shown to the user
     *
     * @return
     */
    public static boolean shouldShowPermission(Context context, AppPermissionGroup group) {
        if (!group.isGrantingAllowed()) {
            return false;
        }

        final boolean isPlatformPermission = group.getDeclaringPackage().equals(OS_PKG);
        // Show legacy permissions only if the user chose that.
        if (isPlatformPermission
                && !Utils.isModernPermissionGroup(group.getName())) {
            return false;
        }
        return true;
    }

    public static Drawable applyTint(Context context, Drawable icon, int attr) {
        Theme theme = context.getTheme();
        TypedValue typedValue = new TypedValue();
        theme.resolveAttribute(attr, typedValue, true);
        icon = icon.mutate();
        icon.setTint(context.getColor(typedValue.resourceId));
        return icon;
    }

    public static Drawable applyTint(Context context, int iconResId, int attr) {
        return applyTint(context, context.getDrawable(iconResId), attr);
    }

    public static ArraySet<String> getLauncherPackages(Context context) {
        ArraySet<String> launcherPkgs = new ArraySet<>();
        for (ResolveInfo info :
            context.getPackageManager().queryIntentActivities(LAUNCHER_INTENT, 0)) {
            launcherPkgs.add(info.activityInfo.packageName);
        }

        return launcherPkgs;
    }

    public static List<ApplicationInfo> getAllInstalledApplications(Context context) {
        return context.getPackageManager().getInstalledApplications(0);
    }

    public static boolean isSystem(PermissionApp app, ArraySet<String> launcherPkgs) {
        return isSystem(app.getAppInfo(), launcherPkgs);
    }

    public static boolean isSystem(AppPermissions app, ArraySet<String> launcherPkgs) {
        return isSystem(app.getPackageInfo().applicationInfo, launcherPkgs);
    }

    public static boolean isSystem(ApplicationInfo info, ArraySet<String> launcherPkgs) {
        return ((info.flags & ApplicationInfo.FLAG_SYSTEM) != 0)
                && (info.flags & ApplicationInfo.FLAG_UPDATED_SYSTEM_APP) == 0
                && !launcherPkgs.contains(info.packageName);
    }

    public static boolean areGroupPermissionsIndividuallyControlled(Context context, String group) {
        if (!context.getPackageManager().arePermissionsIndividuallyControlled()) {
            return false;
        }
        return Manifest.permission_group.SMS.equals(group)
                || Manifest.permission_group.PHONE.equals(group)
                || Manifest.permission_group.CONTACTS.equals(group);
    }

    public static boolean isPermissionIndividuallyControlled(Context context, String permission) {
        if (!context.getPackageManager().arePermissionsIndividuallyControlled()) {
            return false;
        }
        return Manifest.permission.READ_CONTACTS.equals(permission)
                || Manifest.permission.WRITE_CONTACTS.equals(permission)
                || Manifest.permission.SEND_SMS.equals(permission)
                || Manifest.permission.RECEIVE_SMS.equals(permission)
                || Manifest.permission.READ_SMS.equals(permission)
                || Manifest.permission.RECEIVE_MMS.equals(permission)
                || Manifest.permission.CALL_PHONE.equals(permission)
                || Manifest.permission.READ_CALL_LOG.equals(permission)
                || Manifest.permission.WRITE_CALL_LOG.equals(permission);
    }

    /**
     * Get the message shown to grant a permission group to an app.
     *
     * @param appLabel The label of the app
     * @param group the group to be granted
     * @param context A context to resolve resources
     * @param requestRes The resource id of the grant request message
     *
     * @return The formatted message to be used as title when granting permissions
     */
    public static CharSequence getRequestMessage(CharSequence appLabel, AppPermissionGroup group,
            Context context, @StringRes int requestRes) {
        if (requestRes != 0) {
            try {
                return Html.fromHtml(context.getPackageManager().getResourcesForApplication(
                        group.getDeclaringPackage()).getString(requestRes, appLabel), 0);
            } catch (PackageManager.NameNotFoundException ignored) {
            }
        }

        return Html.fromHtml(context.getString(R.string.permission_warning_template, appLabel,
                group.getDescription()), 0);
    }

    /**
<<<<<<< HEAD
     * Build a string representing the amount of time passed since the most recent permission usage
     * by this AppPermissionGroup.
=======
     * Build a string representing the amount of time passed since the most recent permission usage.
>>>>>>> 61718c45
     *
     * @return a string representing the amount of time since this app's most recent permission
     * usage or null if there are no usages.
     */
<<<<<<< HEAD
    public static @Nullable String getUsageTimeDiffString(@NonNull Context context,
            @NonNull AppPermissionGroup group) {
        long mostRecentTime = 0;
        List<AppPermissionUsage> groupUsages = group.getAppPermissionUsage();
        int numUsages = groupUsages.size();
        for (int usageNum = 0; usageNum < numUsages; usageNum++) {
            AppPermissionUsage usage = groupUsages.get(usageNum);
            mostRecentTime = Math.max(mostRecentTime, usage.getTime());
        }
        if (mostRecentTime <= 0) {
            return null;
        }
        return getTimeDiffStr(context, System.currentTimeMillis() - mostRecentTime);
=======
    public static @Nullable String getRelativeLastUsageString(@NonNull Context context,
            @Nullable AppPermissionUsage.GroupUsage groupUsage) {
        if (groupUsage == null) {
            return null;
        }
        return getTimeDiffStr(context, System.currentTimeMillis()
                - groupUsage.getLastAccessTime());
    }

    /**
     * Build a string representing the time of the most recent permission usage if it happened on
     * the current day and the date otherwise.
     *
     * @param context the context.
     * @param groupUsage the permission usage.
     *
     * @return a string representing the time or date of the most recent usage or null if there are
     * no usages.
     */
    public static @Nullable String getAbsoluteLastUsageString(@NonNull Context context,
            @Nullable AppPermissionUsage.GroupUsage groupUsage) {
        if (groupUsage == null) {
            return null;
        }
        long lastAccessTime = groupUsage.getLastAccessTime();
        if (lastAccessTime == 0) {
            return null;
        }
        if (isToday(lastAccessTime)) {
            return DateFormat.getTimeFormat(context).format(groupUsage.getLastAccessTime());
        } else {
            return DateFormat.getMediumDateFormat(context).format(groupUsage.getLastAccessTime());
        }
    }

    /**
     * Build a string representing the duration of a permission usage.
     *
     * @return a string representing the amount of time since this app's most recent permission
     * usage or null if there are no usages.
     */
    public static @Nullable String getUsageDurationString(@NonNull Context context,
            @Nullable AppPermissionUsage.GroupUsage groupUsage) {
        if (groupUsage == null) {
            return null;
        }
        return getTimeDiffStr(context, System.currentTimeMillis()
                - groupUsage.getAccessDuration());
>>>>>>> 61718c45
    }

    /**
     * Build a string representing the number of milliseconds passed in.  It rounds to the nearest
     * unit.  For example, given a duration of 3500 and an English locale, this can return
     * "3 seconds".
     * @param context The context.
     * @param duration The number of milliseconds.
     * @return a string representing the given number of milliseconds.
     */
    public static @NonNull String getTimeDiffStr(@NonNull Context context, long duration) {
        long seconds = Math.max(1, duration / 1000);
        if (seconds < 60) {
            return context.getResources().getQuantityString(R.plurals.seconds, (int) seconds,
                    seconds);
        }
        long minutes = seconds / 60;
        if (minutes < 60) {
            return context.getResources().getQuantityString(R.plurals.minutes, (int) minutes,
                    minutes);
        }
        long hours = minutes / 60;
        if (hours < 24) {
            return context.getResources().getQuantityString(R.plurals.hours, (int) hours, hours);
        }
        long days = hours / 24;
        return context.getResources().getQuantityString(R.plurals.days, (int) days, days);
    }

    /**
<<<<<<< HEAD
     * Get the historical usage information for the given app and permission group.
     *
     * @param group the AppPermissionGroup.
     * @param appOpsManager the AppOpsManager object.
     * @param timeDiff the number of milliseconds in the past to get usage information.  If this is
     *                 larger than the current time in milliseconds, we go back as far as possible.
     *
     * @return the historical usage information or {@code null} if there are no ops for this group.
     */
    public static @Nullable AppOpsManager.HistoricalPackageOps getUsageForGroup(
            @NonNull AppPermissionGroup group, @NonNull AppOpsManager appOpsManager,
            long timeDiff) {
        ArrayList<Permission> permissions = group.getPermissions();
        ArrayList<String> permissionNames = new ArrayList<>();

        int size = permissions.size();
        for (int i = 0; i < size; i++) {
            String opName = AppOpsManager.permissionToOp(permissions.get(i).getName());
            if (opName != null) {
                permissionNames.add(opName);
            }
        }

        long curTime = System.currentTimeMillis();
        if (timeDiff >= curTime) {
            timeDiff = curTime;
        }

        return appOpsManager.getHistoricalPackagesOps(group.getApp().applicationInfo.uid,
                group.getApp().packageName,
                permissionNames.toArray(new String[permissionNames.size()]),
                curTime - timeDiff, curTime);
=======
     * Check whether the given time (in milliseconds) is in the current day.
     *
     * @param time the time in milliseconds
     *
     * @return whether the given time is in the current day.
     */
    private static boolean isToday(long time) {
        Calendar today = Calendar.getInstance(Locale.getDefault());
        today.setTimeInMillis(System.currentTimeMillis());
        today.set(Calendar.HOUR_OF_DAY, 0);
        today.set(Calendar.MINUTE, 0);
        today.set(Calendar.SECOND, 0);
        today.set(Calendar.MILLISECOND, 0);

        Calendar date = Calendar.getInstance(Locale.getDefault());
        date.setTimeInMillis(time);
        return !date.before(today);
>>>>>>> 61718c45
    }

    /**
     * Add a menu item for searching Settings, if there is an activity handling the action.
     *
     * @param menu the menu to add the menu item into
     * @param context the context for checking whether there is an activity handling the action
     */
    public static void prepareSearchMenuItem(@NonNull Menu menu, @NonNull Context context) {
        Intent intent = new Intent(Settings.ACTION_APP_SEARCH_SETTINGS);
        if (context.getPackageManager().resolveActivity(intent, 0) == null) {
            return;
        }
        MenuItem searchItem = menu.add(Menu.NONE, Menu.NONE, Menu.NONE, R.string.search_menu);
        searchItem.setIcon(R.drawable.ic_search_24dp);
        searchItem.setShowAsAction(MenuItem.SHOW_AS_ACTION_ALWAYS);
        searchItem.setOnMenuItemClickListener(item -> {
            try {
                context.startActivity(intent);
            } catch (ActivityNotFoundException e) {
                Log.e(LOG_TAG, "Cannot start activity to search settings", e);
            }
            return true;
        });
    }
<<<<<<< HEAD
=======

    /**
     * Get badged app icon similar as used in the Settings UI.
     *
     * @param context The context to use
     * @param appInfo The app the icon belong to
     *
     * @return The icon to use
     */
    public static @NonNull Drawable getBadgedIcon(@NonNull Context context,
            @NonNull ApplicationInfo appInfo) {
        try (IconFactory iconFactory = IconFactory.obtain(context)) {
            Bitmap iconBmp = iconFactory.createBadgedIconBitmap(
                    appInfo.loadIcon(context.getPackageManager()),
                    UserHandle.getUserHandleForUid(appInfo.uid), false).icon;

            return new BitmapDrawable(context.getResources(), iconBmp);
        }
    }
>>>>>>> 61718c45
}<|MERGE_RESOLUTION|>--- conflicted
+++ resolved
@@ -31,10 +31,6 @@
 import static android.Manifest.permission_group.STORAGE;
 
 import android.Manifest;
-<<<<<<< HEAD
-import android.app.AppOpsManager;
-=======
->>>>>>> 61718c45
 import android.content.ActivityNotFoundException;
 import android.content.Context;
 import android.content.Intent;
@@ -54,10 +50,7 @@
 import android.provider.Settings;
 import android.text.Html;
 import android.text.TextUtils;
-<<<<<<< HEAD
-=======
 import android.text.format.DateFormat;
->>>>>>> 61718c45
 import android.util.ArrayMap;
 import android.util.ArraySet;
 import android.util.Log;
@@ -75,15 +68,11 @@
 import com.android.packageinstaller.permission.model.AppPermissionGroup;
 import com.android.packageinstaller.permission.model.AppPermissionUsage;
 import com.android.packageinstaller.permission.model.AppPermissions;
-import com.android.packageinstaller.permission.model.Permission;
 import com.android.packageinstaller.permission.model.PermissionApps.PermissionApp;
 import com.android.permissioncontroller.R;
 
 import java.util.ArrayList;
-<<<<<<< HEAD
-=======
 import java.util.Calendar;
->>>>>>> 61718c45
 import java.util.Collections;
 import java.util.List;
 import java.util.Locale;
@@ -518,31 +507,11 @@
     }
 
     /**
-<<<<<<< HEAD
-     * Build a string representing the amount of time passed since the most recent permission usage
-     * by this AppPermissionGroup.
-=======
      * Build a string representing the amount of time passed since the most recent permission usage.
->>>>>>> 61718c45
      *
      * @return a string representing the amount of time since this app's most recent permission
      * usage or null if there are no usages.
      */
-<<<<<<< HEAD
-    public static @Nullable String getUsageTimeDiffString(@NonNull Context context,
-            @NonNull AppPermissionGroup group) {
-        long mostRecentTime = 0;
-        List<AppPermissionUsage> groupUsages = group.getAppPermissionUsage();
-        int numUsages = groupUsages.size();
-        for (int usageNum = 0; usageNum < numUsages; usageNum++) {
-            AppPermissionUsage usage = groupUsages.get(usageNum);
-            mostRecentTime = Math.max(mostRecentTime, usage.getTime());
-        }
-        if (mostRecentTime <= 0) {
-            return null;
-        }
-        return getTimeDiffStr(context, System.currentTimeMillis() - mostRecentTime);
-=======
     public static @Nullable String getRelativeLastUsageString(@NonNull Context context,
             @Nullable AppPermissionUsage.GroupUsage groupUsage) {
         if (groupUsage == null) {
@@ -591,7 +560,6 @@
         }
         return getTimeDiffStr(context, System.currentTimeMillis()
                 - groupUsage.getAccessDuration());
->>>>>>> 61718c45
     }
 
     /**
@@ -622,40 +590,6 @@
     }
 
     /**
-<<<<<<< HEAD
-     * Get the historical usage information for the given app and permission group.
-     *
-     * @param group the AppPermissionGroup.
-     * @param appOpsManager the AppOpsManager object.
-     * @param timeDiff the number of milliseconds in the past to get usage information.  If this is
-     *                 larger than the current time in milliseconds, we go back as far as possible.
-     *
-     * @return the historical usage information or {@code null} if there are no ops for this group.
-     */
-    public static @Nullable AppOpsManager.HistoricalPackageOps getUsageForGroup(
-            @NonNull AppPermissionGroup group, @NonNull AppOpsManager appOpsManager,
-            long timeDiff) {
-        ArrayList<Permission> permissions = group.getPermissions();
-        ArrayList<String> permissionNames = new ArrayList<>();
-
-        int size = permissions.size();
-        for (int i = 0; i < size; i++) {
-            String opName = AppOpsManager.permissionToOp(permissions.get(i).getName());
-            if (opName != null) {
-                permissionNames.add(opName);
-            }
-        }
-
-        long curTime = System.currentTimeMillis();
-        if (timeDiff >= curTime) {
-            timeDiff = curTime;
-        }
-
-        return appOpsManager.getHistoricalPackagesOps(group.getApp().applicationInfo.uid,
-                group.getApp().packageName,
-                permissionNames.toArray(new String[permissionNames.size()]),
-                curTime - timeDiff, curTime);
-=======
      * Check whether the given time (in milliseconds) is in the current day.
      *
      * @param time the time in milliseconds
@@ -673,7 +607,6 @@
         Calendar date = Calendar.getInstance(Locale.getDefault());
         date.setTimeInMillis(time);
         return !date.before(today);
->>>>>>> 61718c45
     }
 
     /**
@@ -699,8 +632,6 @@
             return true;
         });
     }
-<<<<<<< HEAD
-=======
 
     /**
      * Get badged app icon similar as used in the Settings UI.
@@ -720,5 +651,4 @@
             return new BitmapDrawable(context.getResources(), iconBmp);
         }
     }
->>>>>>> 61718c45
 }