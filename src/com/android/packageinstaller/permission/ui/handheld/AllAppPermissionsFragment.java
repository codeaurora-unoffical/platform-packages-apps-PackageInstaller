--- conflicted
+++ resolved
@@ -31,10 +31,6 @@
 import android.net.Uri;
 import android.os.Build;
 import android.os.Bundle;
-<<<<<<< HEAD
-import android.os.UserHandle;
-=======
->>>>>>> 61718c45
 import android.provider.Settings;
 import android.util.Log;
 import android.view.MenuItem;
@@ -47,7 +43,6 @@
 import com.android.packageinstaller.permission.model.AppPermissionGroup;
 import com.android.packageinstaller.permission.model.Permission;
 import com.android.packageinstaller.permission.utils.ArrayUtils;
-import com.android.packageinstaller.permission.utils.IconDrawableFactory;
 import com.android.packageinstaller.permission.utils.Utils;
 import com.android.permissioncontroller.R;
 
@@ -133,13 +128,7 @@
             PackageInfo info = pm.getPackageInfo(pkg, PackageManager.GET_PERMISSIONS);
 
             ApplicationInfo appInfo = info.applicationInfo;
-<<<<<<< HEAD
-            final Drawable icon =
-                    IconDrawableFactory.getBadgedIcon(getContext(), appInfo,
-                            UserHandle.getUserHandleForUid(appInfo.uid));
-=======
             final Drawable icon = Utils.getBadgedIcon(getContext(), appInfo);
->>>>>>> 61718c45
             final CharSequence label = appInfo.loadLabel(pm);
             Intent infoIntent = null;
             if (!getActivity().getIntent().getBooleanExtra(
