--- conflicted
+++ resolved
@@ -40,11 +40,7 @@
 
 import com.android.packageinstaller.permission.model.AppPermissionGroup;
 import com.android.packageinstaller.permission.model.AppPermissions;
-<<<<<<< HEAD
-import com.android.packageinstaller.permission.utils.IconDrawableFactory;
-=======
 import com.android.packageinstaller.permission.model.PermissionUsages;
->>>>>>> 61718c45
 import com.android.packageinstaller.permission.utils.Utils;
 import com.android.permissioncontroller.R;
 import com.android.settingslib.HelpUtils;
@@ -67,11 +63,6 @@
     private PreferenceScreen mExtraScreen;
 
     private Collator mCollator;
-<<<<<<< HEAD
-
-    private boolean mHasConfirmedRevoke;
-=======
->>>>>>> 61718c45
 
     public static AppPermissionsFragment newInstance(String packageName) {
         return setPackageName(new AppPermissionsFragment(), packageName);
@@ -111,10 +102,7 @@
                 getActivity().finish();
             }
         });
-<<<<<<< HEAD
-=======
-
->>>>>>> 61718c45
+
         mCollator = Collator.getInstance(
                 getContext().getResources().getConfiguration().getLocales().get(0));
         updatePreferences();
@@ -173,14 +161,8 @@
         Activity activity = fragment.getActivity();
         ApplicationInfo appInfo = packageInfo.applicationInfo;
 
-<<<<<<< HEAD
-        Drawable icon = IconDrawableFactory.getBadgedIcon(activity, appInfo,
-                UserHandle.getUserHandleForUid(appInfo.uid));
-        fragment.setHeader(icon, Utils.getFullAppLabel(appInfo, activity));
-=======
         Drawable icon = Utils.getBadgedIcon(activity, appInfo);
         fragment.setHeader(icon, Utils.getFullAppLabel(appInfo, activity), true);
->>>>>>> 61718c45
 
         ActionBar ab = activity.getActionBar();
         if (ab != null) {
@@ -196,17 +178,11 @@
 
         PreferenceCategory allowed = (PreferenceCategory) findPreference("allowed");
         PreferenceCategory denied = (PreferenceCategory) findPreference("denied");
-<<<<<<< HEAD
 
         allowed.removeAll();
         denied.removeAll();
-=======
-
-        allowed.removeAll();
-        denied.removeAll();
 
         findPreference("allowed_foreground").setVisible(false);
->>>>>>> 61718c45
 
         if (mExtraScreen != null) {
             mExtraScreen.removeAll();
@@ -239,14 +215,6 @@
             preference.setIcon(Utils.applyTint(context, icon,
                     android.R.attr.colorControlNormal));
             preference.setTitle(group.getLabel());
-<<<<<<< HEAD
-            String timeDiffStr = Utils.getUsageTimeDiffString(context, group);
-            // Ignore {READ,WRITE}_EXTERNAL_STORAGE since they're going away.
-            if (timeDiffStr != null && !group.getLabel().equals("Storage")) {
-                preference.setSummary(
-                        context.getString(R.string.app_permission_most_recent_summary,
-                                timeDiffStr));
-=======
             String lastAccessStr = Utils.getAbsoluteLastUsageString(context,
                     PermissionUsages.loadLastGroupUsage(context, group));
             // STOPSHIP: Ignore {READ,WRITE}_EXTERNAL_STORAGE since they're going away.
@@ -254,7 +222,6 @@
                 preference.setSummary(
                         context.getString(R.string.app_permission_most_recent_summary,
                                 lastAccessStr));
->>>>>>> 61718c45
             } else {
                 preference.setGroupSummary(group);
             }
@@ -290,21 +257,6 @@
                     R.plurals.additional_permissions_more, count, count));
             PreferenceCategory category = extraPermsAreAllowed ? allowed : denied;
             category.addPreference(extraPerms);
-<<<<<<< HEAD
-        }
-
-        if (allowed.getPreferenceCount() == 0) {
-            Preference empty = new Preference(context);
-            empty.setTitle(getString(R.string.no_permissions_allowed));
-            allowed.addPreference(empty);
-        }
-        if (denied.getPreferenceCount() == 0) {
-            Preference empty = new Preference(context);
-            empty.setTitle(getString(R.string.no_permissions_denied));
-            denied.addPreference(empty);
-        }
-
-=======
         }
 
         if (allowed.getPreferenceCount() > 0) {
@@ -331,7 +283,6 @@
             denied.addPreference(empty);
         }
 
->>>>>>> 61718c45
         setLoading(false /* loading */, true /* animate */);
     }
 
@@ -355,11 +306,7 @@
         public void onCreate(Bundle savedInstanceState) {
             mOuterFragment = (AppPermissionsFragment) getTargetFragment();
             super.onCreate(savedInstanceState);
-<<<<<<< HEAD
-            setHeader(mOuterFragment.mIcon, mOuterFragment.mLabel);
-=======
             setHeader(mOuterFragment.mIcon, mOuterFragment.mLabel, true);
->>>>>>> 61718c45
             setHasOptionsMenu(true);
             setPreferenceScreen(mOuterFragment.mExtraScreen);
         }
