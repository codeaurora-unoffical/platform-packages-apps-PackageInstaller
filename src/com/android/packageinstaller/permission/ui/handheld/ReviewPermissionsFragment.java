--- conflicted
+++ resolved
@@ -121,10 +121,7 @@
             // If the system called for a review but no groups are found, this means that all groups
             // are restricted. Hence there is nothing to review and instantly continue.
             confirmPermissionsReview();
-<<<<<<< HEAD
-=======
             executeCallback(true);
->>>>>>> 9888f5f3
             activity.finish();
         }
     }
