/*
 * Copyright (C) 2015 The Android Open Source Project
 *
 * Licensed under the Apache License, Version 2.0 (the "License");
 * you may not use this file except in compliance with the License.
 * You may obtain a copy of the License at
 *
 *      http://www.apache.org/licenses/LICENSE-2.0
 *
 * Unless required by applicable law or agreed to in writing, software
 * distributed under the License is distributed on an "AS IS" BASIS,
 * WITHOUT WARRANTIES OR CONDITIONS OF ANY KIND, either express or implied.
 * See the License for the specific language governing permissions and
 * limitations under the License.
 */

package com.android.packageinstaller.permission.model;

import static android.content.pm.PackageItemInfo.SAFE_LABEL_FLAG_FIRST_LINE;
import static android.content.pm.PackageItemInfo.SAFE_LABEL_FLAG_TRIM;

import android.Manifest;
import android.app.LoaderManager;
import android.app.LoaderManager.LoaderCallbacks;
import android.content.AsyncTaskLoader;
import android.content.Context;
import android.content.Loader;
import android.content.pm.PackageInfo;
import android.content.pm.PackageItemInfo;
import android.content.pm.PackageManager;
import android.content.pm.PermissionGroupInfo;
import android.content.pm.PermissionInfo;
import android.content.pm.UsesPermissionInfo;
import android.graphics.drawable.Drawable;
import android.os.Bundle;
import android.os.Handler;
import android.util.ArraySet;

import androidx.annotation.NonNull;
import androidx.annotation.Nullable;

import com.android.packageinstaller.permission.utils.Utils;
import com.android.permissioncontroller.R;

import java.util.ArrayList;
import java.util.Collections;
import java.util.List;
import java.util.Set;
import java.util.function.Supplier;

/**
 * All {@link PermissionGroup permission groups} defined by any app.
 */
public final class PermissionGroups implements LoaderCallbacks<List<PermissionGroup>> {
    private final ArrayList<PermissionGroup> mGroups = new ArrayList<>();
    private final Context mContext;
    private final PermissionsGroupsChangeCallback mCallback;
    private final boolean mGetUiInfo;

    public interface PermissionsGroupsChangeCallback {
        public void onPermissionGroupsChanged();
    }

    public PermissionGroups(Context context, LoaderManager loaderManager,
            PermissionsGroupsChangeCallback callback, boolean getUiInfo) {
        mContext = context;
        mCallback = callback;
        mGetUiInfo = getUiInfo;

        // Don't update immediately as otherwise we can get a callback before this object is
        // initialized.
        (new Handler()).post(() -> loaderManager.initLoader(0, null, this));
    }

    @Override
    public Loader<List<PermissionGroup>> onCreateLoader(int id, Bundle args) {
        return new PermissionsLoader(mContext, mGetUiInfo);
    }

    @Override
    public void onLoadFinished(Loader<List<PermissionGroup>> loader,
            List<PermissionGroup> groups) {
        if (mGroups.equals(groups)) {
            return;
        }
        mGroups.clear();
        mGroups.addAll(groups);
        mCallback.onPermissionGroupsChanged();
    }

    @Override
    public void onLoaderReset(Loader<List<PermissionGroup>> loader) {
        mGroups.clear();
        mCallback.onPermissionGroupsChanged();
    }

    public List<PermissionGroup> getGroups() {
        return mGroups;
    }

    public PermissionGroup getGroup(String name) {
        for (PermissionGroup group : mGroups) {
            if (group.getName().equals(name)) {
                return group;
            }
        }
        return null;
    }

    private static @NonNull CharSequence loadItemInfoLabel(@NonNull Context context,
            @NonNull PackageItemInfo itemInfo) {
        CharSequence label = itemInfo.loadSafeLabel(context.getPackageManager(), 0,
                SAFE_LABEL_FLAG_FIRST_LINE | SAFE_LABEL_FLAG_TRIM);
        if (label == null) {
            label = itemInfo.name;
        }
        return label;
    }

    private static @NonNull Drawable loadItemInfoIcon(@NonNull Context context,
            @NonNull PackageItemInfo itemInfo) {
        Drawable icon = null;
        if (itemInfo.icon > 0) {
            icon = Utils.loadDrawable(context.getPackageManager(),
                    itemInfo.packageName, itemInfo.icon);
        }
        if (icon == null) {
            icon = context.getDrawable(R.drawable.ic_perm_device_info);
        }
        return icon;
    }

    /**
     * Return all permission groups in the system.
     *
     * @param context Context to use
     * @param isCanceled callback checked if the group resolution should be aborted
     * @param getUiInfo If the UI info for apps should be updated
     *
     * @return the list of all groups int the system
     */
    public static @NonNull List<PermissionGroup> getAllPermissionGroups(@NonNull Context context,
            @Nullable Supplier<Boolean> isCanceled, boolean getUiInfo) {
<<<<<<< HEAD
        ArraySet<String> launcherPkgs = Utils.getLauncherPackages(context);
        PermissionApps.PmCache pmCache = new PermissionApps.PmCache(
                context.getPackageManager());
        PermissionApps.AppDataCache appDataCache = new PermissionApps.AppDataCache(
                context.getPackageManager(), context);

        List<PermissionGroup> groups = new ArrayList<>();
        Set<String> seenPermissions = new ArraySet<>();

        PackageManager packageManager = context.getPackageManager();
        List<PermissionGroupInfo> groupInfos = packageManager.getAllPermissionGroups(0);

        for (PermissionGroupInfo groupInfo : groupInfos) {
            // Mare sure we respond to cancellation.
            if (isCanceled != null && isCanceled.get()) {
                return Collections.emptyList();
            }

=======
        return getPermissionGroups(context, isCanceled, getUiInfo, null, null);
    }

    /**
     * Return all permission groups in the system.
     *
     * @param context Context to use
     * @param isCanceled callback checked if the group resolution should be aborted
     * @param getUiInfo If the UI info for apps should be updated
     * @param groupName Optional group to filter for.
     * @param packageName Optional package to filter for.
     *
     * @return the list of all groups int the system
     */
    public static @NonNull List<PermissionGroup> getPermissionGroups(@NonNull Context context,
            @Nullable Supplier<Boolean> isCanceled, boolean getUiInfo, @Nullable String groupName,
            @Nullable String  packageName) {
        ArraySet<String> launcherPkgs = Utils.getLauncherPackages(context);
        PermissionApps.PmCache pmCache = new PermissionApps.PmCache(
                context.getPackageManager());
        PermissionApps.AppDataCache appDataCache = new PermissionApps.AppDataCache(
                context.getPackageManager(), context);

        List<PermissionGroup> groups = new ArrayList<>();
        Set<String> seenPermissions = new ArraySet<>();

        PackageManager packageManager = context.getPackageManager();
        List<PermissionGroupInfo> groupInfos = getPermissionGroupInfos(context, groupName);

        for (PermissionGroupInfo groupInfo : groupInfos) {
            // Mare sure we respond to cancellation.
            if (isCanceled != null && isCanceled.get()) {
                return Collections.emptyList();
            }

>>>>>>> 61718c45
            // Get the permissions in this group.
            final List<PermissionInfo> groupPermissions;
            try {
                groupPermissions = Utils.getPermissionInfosForGroup(packageManager, groupInfo.name);
            } catch (PackageManager.NameNotFoundException e) {
                continue;
            }

            boolean hasRuntimePermissions = false;

            // Cache seen permissions and see if group has runtime permissions.
            for (PermissionInfo groupPermission : groupPermissions) {
                seenPermissions.add(groupPermission.name);
<<<<<<< HEAD
                if ((groupPermission.protectionLevel & PermissionInfo.PROTECTION_MASK_BASE)
                        == PermissionInfo.PROTECTION_DANGEROUS
=======
                if (groupPermission.getProtection() == PermissionInfo.PROTECTION_DANGEROUS
>>>>>>> 61718c45
                        && (groupPermission.flags & PermissionInfo.FLAG_INSTALLED) != 0
                        && (groupPermission.flags & PermissionInfo.FLAG_REMOVED) == 0) {
                    hasRuntimePermissions = true;
                }
            }
<<<<<<< HEAD

            // No runtime permissions - not interesting for us.
            if (!hasRuntimePermissions) {
                continue;
            }

            CharSequence label = loadItemInfoLabel(context, groupInfo);
            Drawable icon = loadItemInfoIcon(context, groupInfo);

            PermissionApps permApps = new PermissionApps(context, groupInfo.name, null,
                    pmCache, appDataCache);
            permApps.refreshSync(getUiInfo);

            // Create the group and add to the list.
            PermissionGroup group = new PermissionGroup(groupInfo.name,
                    groupInfo.packageName, label, icon, permApps.getTotalCount(launcherPkgs),
                    permApps.getGrantedCount(launcherPkgs), permApps);
            groups.add(group);
        }


        // Make sure we add groups for lone runtime permissions.
        List<PackageInfo> installedPackages = context.getPackageManager()
                .getInstalledPackages(PackageManager.GET_PERMISSIONS);
=======

            // No runtime permissions - not interesting for us.
            if (!hasRuntimePermissions) {
                continue;
            }

            CharSequence label = loadItemInfoLabel(context, groupInfo);
            Drawable icon = loadItemInfoIcon(context, groupInfo);

            PermissionApps permApps = new PermissionApps(context, groupInfo.name, packageName,
                    null, pmCache, appDataCache);
            permApps.refreshSync(getUiInfo);

            // Create the group and add to the list.
            PermissionGroup group = new PermissionGroup(groupInfo.name,
                    groupInfo.packageName, label, icon, permApps.getTotalCount(launcherPkgs),
                    permApps.getGrantedCount(launcherPkgs), permApps);
            groups.add(group);
        }


        // Make sure we add groups for lone runtime permissions.
        List<PackageInfo> installedPackages = context.getPackageManager()
                .getInstalledPackages(PackageManager.GET_PERMISSIONS);


        // We will filter out permissions that no package requests.
        Set<String> requestedPermissions = new ArraySet<>();
        for (PackageInfo installedPackage : installedPackages) {
            if (installedPackage.usesPermissions == null) {
                continue;
            }
            for (UsesPermissionInfo usedPermission : installedPackage.usesPermissions) {
                requestedPermissions.add(usedPermission.name);
            }
        }

        for (PackageInfo installedPackage : installedPackages) {
            if (installedPackage.permissions == null) {
                continue;
            }

            for (PermissionInfo permissionInfo : installedPackage.permissions) {
                // If we have handled this permission, no more work to do.
                if (!seenPermissions.add(permissionInfo.name)) {
                    continue;
                }

                // We care only about installed runtime permissions.
                if (permissionInfo.getProtection() != PermissionInfo.PROTECTION_DANGEROUS
                        || (permissionInfo.flags & PermissionInfo.FLAG_INSTALLED) == 0) {
                    continue;
                }

                // If no app uses this permission,
                if (!requestedPermissions.contains(permissionInfo.name)) {
                    continue;
                }

                CharSequence label = loadItemInfoLabel(context, permissionInfo);
                Drawable icon = loadItemInfoIcon(context, permissionInfo);

                PermissionApps permApps = new PermissionApps(context, permissionInfo.name,
                        packageName, null, pmCache, appDataCache);
                permApps.refreshSync(getUiInfo);

                // Create the group and add to the list.
                PermissionGroup group = new PermissionGroup(permissionInfo.name,
                        permissionInfo.packageName, label, icon,
                        permApps.getTotalCount(launcherPkgs),
                        permApps.getGrantedCount(launcherPkgs), permApps);
                groups.add(group);
            }
        }
>>>>>>> 61718c45

        // Hide undefined group if no 3rd party permissions are in it
        int numGroups = groups.size();
        for (int i = 0; i < numGroups; i++) {
            PermissionGroup group = groups.get(i);
            if (group.getName().equals(Manifest.permission_group.UNDEFINED)
                    && group.getTotal() == 0) {
                groups.remove(i);
                break;
            }
        }

<<<<<<< HEAD
        // We will filter out permissions that no package requests.
        Set<String> requestedPermissions = new ArraySet<>();
        for (PackageInfo installedPackage : installedPackages) {
            if (installedPackage.requestedPermissions == null) {
                continue;
            }
            for (String requestedPermission : installedPackage.requestedPermissions) {
                requestedPermissions.add(requestedPermission);
            }
        }

        for (PackageInfo installedPackage : installedPackages) {
            if (installedPackage.permissions == null) {
                continue;
            }

            for (PermissionInfo permissionInfo : installedPackage.permissions) {
                // If we have handled this permission, no more work to do.
                if (!seenPermissions.add(permissionInfo.name)) {
                    continue;
                }

                // We care only about installed runtime permissions.
                if ((permissionInfo.protectionLevel & PermissionInfo.PROTECTION_MASK_BASE)
                        != PermissionInfo.PROTECTION_DANGEROUS
                        || (permissionInfo.flags & PermissionInfo.FLAG_INSTALLED) == 0) {
                    continue;
                }

                // If no app uses this permission,
                if (!requestedPermissions.contains(permissionInfo.name)) {
                    continue;
                }

                CharSequence label = loadItemInfoLabel(context, permissionInfo);
                Drawable icon = loadItemInfoIcon(context, permissionInfo);

                PermissionApps permApps = new PermissionApps(context, permissionInfo.name,
                        null, pmCache, appDataCache);
                permApps.refreshSync(getUiInfo);

                // Create the group and add to the list.
                PermissionGroup group = new PermissionGroup(permissionInfo.name,
                        permissionInfo.packageName, label, icon,
                        permApps.getTotalCount(launcherPkgs),
                        permApps.getGrantedCount(launcherPkgs), permApps);
                groups.add(group);
            }
        }

        // Hide undefined group if no 3rd party permissions are in it
        int numGroups = groups.size();
        for (int i = 0; i < numGroups; i++) {
            PermissionGroup group = groups.get(i);
            if (group.getName().equals(Manifest.permission_group.UNDEFINED)
                    && group.getTotal() == 0) {
                groups.remove(i);
                break;
            }
        }

        Collections.sort(groups);
        return groups;
    }

    private static final class PermissionsLoader extends AsyncTaskLoader<List<PermissionGroup>>
            implements PackageManager.OnPermissionsChangedListener {
        private final boolean mGetUiInfo;

        PermissionsLoader(Context context, boolean getUiInfo) {
            super(context);
            mGetUiInfo = getUiInfo;
        }

        @Override
        protected void onStartLoading() {
            getContext().getPackageManager().addOnPermissionsChangeListener(this);
            forceLoad();
        }

        @Override
        protected void onStopLoading() {
            getContext().getPackageManager().removeOnPermissionsChangeListener(this);
        }

=======
        Collections.sort(groups);
        return groups;
    }

    private static @NonNull List<PermissionGroupInfo> getPermissionGroupInfos(
            @NonNull Context context, @Nullable String groupName) {
        if (groupName == null) {
            return context.getPackageManager().getAllPermissionGroups(0);
        }
        try {
            final PermissionGroupInfo groupInfo = context.getPackageManager()
                    .getPermissionGroupInfo(groupName, 0);
            final List<PermissionGroupInfo> groupInfos = new ArrayList<>(1);
            groupInfos.add(groupInfo);
            return groupInfos;
        } catch (PackageManager.NameNotFoundException e) {
            return Collections.emptyList();
        }
    }

    private static final class PermissionsLoader extends AsyncTaskLoader<List<PermissionGroup>>
            implements PackageManager.OnPermissionsChangedListener {
        private final boolean mGetUiInfo;

        PermissionsLoader(Context context, boolean getUiInfo) {
            super(context);
            mGetUiInfo = getUiInfo;
        }

        @Override
        protected void onStartLoading() {
            getContext().getPackageManager().addOnPermissionsChangeListener(this);
            forceLoad();
        }

        @Override
        protected void onStopLoading() {
            getContext().getPackageManager().removeOnPermissionsChangeListener(this);
        }

>>>>>>> 61718c45
        @Override
        public List<PermissionGroup> loadInBackground() {
            return getAllPermissionGroups(getContext(), this::isLoadInBackgroundCanceled,
                    mGetUiInfo);
        }

        @Override
        public void onPermissionsChanged(int uid) {
            forceLoad();
        }
    }
}<|MERGE_RESOLUTION|>--- conflicted
+++ resolved
@@ -141,26 +141,6 @@
      */
     public static @NonNull List<PermissionGroup> getAllPermissionGroups(@NonNull Context context,
             @Nullable Supplier<Boolean> isCanceled, boolean getUiInfo) {
-<<<<<<< HEAD
-        ArraySet<String> launcherPkgs = Utils.getLauncherPackages(context);
-        PermissionApps.PmCache pmCache = new PermissionApps.PmCache(
-                context.getPackageManager());
-        PermissionApps.AppDataCache appDataCache = new PermissionApps.AppDataCache(
-                context.getPackageManager(), context);
-
-        List<PermissionGroup> groups = new ArrayList<>();
-        Set<String> seenPermissions = new ArraySet<>();
-
-        PackageManager packageManager = context.getPackageManager();
-        List<PermissionGroupInfo> groupInfos = packageManager.getAllPermissionGroups(0);
-
-        for (PermissionGroupInfo groupInfo : groupInfos) {
-            // Mare sure we respond to cancellation.
-            if (isCanceled != null && isCanceled.get()) {
-                return Collections.emptyList();
-            }
-
-=======
         return getPermissionGroups(context, isCanceled, getUiInfo, null, null);
     }
 
@@ -196,7 +176,6 @@
                 return Collections.emptyList();
             }
 
->>>>>>> 61718c45
             // Get the permissions in this group.
             final List<PermissionInfo> groupPermissions;
             try {
@@ -210,43 +189,12 @@
             // Cache seen permissions and see if group has runtime permissions.
             for (PermissionInfo groupPermission : groupPermissions) {
                 seenPermissions.add(groupPermission.name);
-<<<<<<< HEAD
-                if ((groupPermission.protectionLevel & PermissionInfo.PROTECTION_MASK_BASE)
-                        == PermissionInfo.PROTECTION_DANGEROUS
-=======
                 if (groupPermission.getProtection() == PermissionInfo.PROTECTION_DANGEROUS
->>>>>>> 61718c45
                         && (groupPermission.flags & PermissionInfo.FLAG_INSTALLED) != 0
                         && (groupPermission.flags & PermissionInfo.FLAG_REMOVED) == 0) {
                     hasRuntimePermissions = true;
                 }
             }
-<<<<<<< HEAD
-
-            // No runtime permissions - not interesting for us.
-            if (!hasRuntimePermissions) {
-                continue;
-            }
-
-            CharSequence label = loadItemInfoLabel(context, groupInfo);
-            Drawable icon = loadItemInfoIcon(context, groupInfo);
-
-            PermissionApps permApps = new PermissionApps(context, groupInfo.name, null,
-                    pmCache, appDataCache);
-            permApps.refreshSync(getUiInfo);
-
-            // Create the group and add to the list.
-            PermissionGroup group = new PermissionGroup(groupInfo.name,
-                    groupInfo.packageName, label, icon, permApps.getTotalCount(launcherPkgs),
-                    permApps.getGrantedCount(launcherPkgs), permApps);
-            groups.add(group);
-        }
-
-
-        // Make sure we add groups for lone runtime permissions.
-        List<PackageInfo> installedPackages = context.getPackageManager()
-                .getInstalledPackages(PackageManager.GET_PERMISSIONS);
-=======
 
             // No runtime permissions - not interesting for us.
             if (!hasRuntimePermissions) {
@@ -321,7 +269,6 @@
                 groups.add(group);
             }
         }
->>>>>>> 61718c45
 
         // Hide undefined group if no 3rd party permissions are in it
         int numGroups = groups.size();
@@ -334,93 +281,6 @@
             }
         }
 
-<<<<<<< HEAD
-        // We will filter out permissions that no package requests.
-        Set<String> requestedPermissions = new ArraySet<>();
-        for (PackageInfo installedPackage : installedPackages) {
-            if (installedPackage.requestedPermissions == null) {
-                continue;
-            }
-            for (String requestedPermission : installedPackage.requestedPermissions) {
-                requestedPermissions.add(requestedPermission);
-            }
-        }
-
-        for (PackageInfo installedPackage : installedPackages) {
-            if (installedPackage.permissions == null) {
-                continue;
-            }
-
-            for (PermissionInfo permissionInfo : installedPackage.permissions) {
-                // If we have handled this permission, no more work to do.
-                if (!seenPermissions.add(permissionInfo.name)) {
-                    continue;
-                }
-
-                // We care only about installed runtime permissions.
-                if ((permissionInfo.protectionLevel & PermissionInfo.PROTECTION_MASK_BASE)
-                        != PermissionInfo.PROTECTION_DANGEROUS
-                        || (permissionInfo.flags & PermissionInfo.FLAG_INSTALLED) == 0) {
-                    continue;
-                }
-
-                // If no app uses this permission,
-                if (!requestedPermissions.contains(permissionInfo.name)) {
-                    continue;
-                }
-
-                CharSequence label = loadItemInfoLabel(context, permissionInfo);
-                Drawable icon = loadItemInfoIcon(context, permissionInfo);
-
-                PermissionApps permApps = new PermissionApps(context, permissionInfo.name,
-                        null, pmCache, appDataCache);
-                permApps.refreshSync(getUiInfo);
-
-                // Create the group and add to the list.
-                PermissionGroup group = new PermissionGroup(permissionInfo.name,
-                        permissionInfo.packageName, label, icon,
-                        permApps.getTotalCount(launcherPkgs),
-                        permApps.getGrantedCount(launcherPkgs), permApps);
-                groups.add(group);
-            }
-        }
-
-        // Hide undefined group if no 3rd party permissions are in it
-        int numGroups = groups.size();
-        for (int i = 0; i < numGroups; i++) {
-            PermissionGroup group = groups.get(i);
-            if (group.getName().equals(Manifest.permission_group.UNDEFINED)
-                    && group.getTotal() == 0) {
-                groups.remove(i);
-                break;
-            }
-        }
-
-        Collections.sort(groups);
-        return groups;
-    }
-
-    private static final class PermissionsLoader extends AsyncTaskLoader<List<PermissionGroup>>
-            implements PackageManager.OnPermissionsChangedListener {
-        private final boolean mGetUiInfo;
-
-        PermissionsLoader(Context context, boolean getUiInfo) {
-            super(context);
-            mGetUiInfo = getUiInfo;
-        }
-
-        @Override
-        protected void onStartLoading() {
-            getContext().getPackageManager().addOnPermissionsChangeListener(this);
-            forceLoad();
-        }
-
-        @Override
-        protected void onStopLoading() {
-            getContext().getPackageManager().removeOnPermissionsChangeListener(this);
-        }
-
-=======
         Collections.sort(groups);
         return groups;
     }
@@ -461,7 +321,6 @@
             getContext().getPackageManager().removeOnPermissionsChangeListener(this);
         }
 
->>>>>>> 61718c45
         @Override
         public List<PermissionGroup> loadInBackground() {
             return getAllPermissionGroups(getContext(), this::isLoadInBackgroundCanceled,
