--- conflicted
+++ resolved
@@ -131,16 +131,6 @@
     private boolean declaresAppOpPermission(int uid, String permission) {
         try {
             final String[] packages = mIPackageManager.getAppOpPermissionPackages(permission);
-<<<<<<< HEAD
-            if(packages != null){
-                for (String packageName : packages) {
-                    try {
-                        if (uid == getPackageManager().getPackageUid(packageName, 0)) {
-                            return true;
-                        }
-                    } catch (PackageManager.NameNotFoundException e) {
-                        // Ignore and try the next package
-=======
             if (packages == null) {
                 return false;
             }
@@ -148,8 +138,9 @@
                 try {
                     if (uid == getPackageManager().getPackageUid(packageName, 0)) {
                         return true;
->>>>>>> ff7b876d
                     }
+                } catch (PackageManager.NameNotFoundException e) {
+                    // Ignore and try the next package
                 }
             }
         } catch (RemoteException rexc) {
